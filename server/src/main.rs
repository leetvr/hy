#![cfg_attr(target_arch = "wasm32", no_main)]
#![cfg(not(target_arch = "wasm32"))]

mod game;
mod http;
mod js;

use {
    std::{str::FromStr, time::Instant},
    tracing_subscriber::{
        filter::{EnvFilter, LevelFilter},
        layer::SubscriberExt,
        util::SubscriberInitExt,
    },
};

#[tokio::main]
async fn main() {
    tracing_subscriber::registry()
        .with(tracing_subscriber::fmt::layer())
        .with(
            EnvFilter::builder()
                .with_default_directive(LevelFilter::INFO.into())
                .from_env_lossy(),
        )
        .init();

    // Start game server on a new thread
    let args = std::env::args().collect::<Vec<_>>();
    if args.len() != 2 {
        tracing::error!("Usage: {} <world directory>", args[0]);
        return;
    }
    let storage_dir = std::path::PathBuf::from_str(&args[1]).expect("Invalid storage dir path");
    tokio::join! {
        start_game_server(storage_dir),
        http::start_http_server()
    };

<<<<<<< HEAD
    webbrowser::open("http://localhost:8888").expect("You.. don't have a web browser?");
}

async fn start_game_server(storage_dir: std::path::PathBuf) {
    let mut last_tick = Instant::now();
    let mut server = game::GameServer::new(storage_dir).await;
    loop {
        server.tick().await;

        // sleep until the next tick
        let next_tick = last_tick + std::time::Duration::from_secs_f32(game::TICK_DT);
        last_tick = next_tick;
        tokio::time::sleep(next_tick - Instant::now()).await;
    }
=======
    if std::env::var("BROWSER") != Ok("none".to_owned()) {
        webbrowser::open("http://localhost:8888").expect("You.. don't have a web browser?");
    }

    // start_http_server is !Send, so we need to await it on the current thread
    let _ = runtime.block_on(http::start_http_server());
>>>>>>> 062e9f6c
}<|MERGE_RESOLUTION|>--- conflicted
+++ resolved
@@ -32,13 +32,15 @@
         return;
     }
     let storage_dir = std::path::PathBuf::from_str(&args[1]).expect("Invalid storage dir path");
+
+    if std::env::var("BROWSER") != Ok("none".to_owned()) {
+        webbrowser::open("http://localhost:8888").expect("You.. don't have a web browser?");
+    }
+
     tokio::join! {
         start_game_server(storage_dir),
         http::start_http_server()
     };
-
-<<<<<<< HEAD
-    webbrowser::open("http://localhost:8888").expect("You.. don't have a web browser?");
 }
 
 async fn start_game_server(storage_dir: std::path::PathBuf) {
@@ -52,12 +54,4 @@
         last_tick = next_tick;
         tokio::time::sleep(next_tick - Instant::now()).await;
     }
-=======
-    if std::env::var("BROWSER") != Ok("none".to_owned()) {
-        webbrowser::open("http://localhost:8888").expect("You.. don't have a web browser?");
-    }
-
-    // start_http_server is !Send, so we need to await it on the current thread
-    let _ = runtime.block_on(http::start_http_server());
->>>>>>> 062e9f6c
 }