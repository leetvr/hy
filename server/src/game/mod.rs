--- conflicted
+++ resolved
@@ -43,14 +43,11 @@
 
         // Load the world
         let storage_dir: PathBuf = storage_dir.into();
-<<<<<<< HEAD
-        let world = World::load(&storage_dir).expect("Failed to load world");
-        let game_instance = GameInstance::new(world.clone());
-=======
         let world = Arc::new(Mutex::new(
             World::load(&storage_dir).expect("Failed to load world"),
         ));
->>>>>>> 0c948a76
+
+        let game_instance = GameInstance::new(world.clone());
 
         tracing::info!("Starting JS context..");
         let script_root = storage_dir.join("dist/");
@@ -141,22 +138,17 @@
             // Playing -> Editing
             (ServerState::Playing(mut game_instance), NextServerState::Editing(client_id)) => {
                 if let Some(editor_client) = game_instance.clients.remove(&client_id) {
-<<<<<<< HEAD
+                    // Reload world when switching to editing
+                    let world = game_instance.world;
+                    *world.lock().expect("Deadlock!") =
+                        World::load(storage_dir).expect("couldn't load world");
+
                     let editor_instance = EditorInstance::from_transition(
-                        World::load(storage_dir).expect("Couldn't load world"),
+                        world,
                         editor_client,
                         game_instance.physics_world,
                     )
                     .await;
-=======
-                    // Reload world when switching to editing
-                    let world = game_instance.world;
-                    *world.lock().expect("Deadlock!") =
-                        World::load(storage_dir).expect("couldn't load world");
-
-                    let editor_instance =
-                        EditorInstance::from_transition(world, editor_client).await;
->>>>>>> 0c948a76
                     *self = ServerState::Editing(editor_instance);
                 } else {
                     tracing::warn!(
@@ -172,22 +164,17 @@
             // Paused -> Editing
             (ServerState::Paused(mut game_instance), NextServerState::Editing(client_id)) => {
                 if let Some(editor_client) = game_instance.clients.remove(&client_id) {
-<<<<<<< HEAD
+                    // Reload world when switching to editing
+                    let world = game_instance.world;
+                    *world.lock().expect("Deadlock!") =
+                        World::load(storage_dir).expect("couldn't load world");
+
                     let editor_instance = EditorInstance::from_transition(
-                        World::load(storage_dir).expect("Couldn't load world"),
+                        world,
                         editor_client,
                         game_instance.physics_world,
                     )
                     .await;
-=======
-                    // Reload world when switching to editing
-                    let world = game_instance.world;
-                    *world.lock().expect("Deadlock!") =
-                        World::load(storage_dir).expect("couldn't load world");
-
-                    let editor_instance =
-                        EditorInstance::from_transition(world, editor_client).await;
->>>>>>> 0c948a76
                     *self = ServerState::Editing(editor_instance);
                 } else {
                     tracing::warn!(
