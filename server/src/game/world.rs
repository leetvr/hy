use {
    anyhow::Result,
    blocks::{BlockGrid, BlockPos, BlockRegistry, EMPTY_BLOCK},
    glam::Vec3,
    physics::{PhysicsCollider, PhysicsWorld},
    std::{collections::HashMap, mem, path::Path},
};

const BLOCKS_PATH: &str = "blocks.json";
const BLOCK_TYPES_PATH: &str = "block_types.json";

pub struct World {
    pub physics_world: PhysicsWorld,
    colliders: Vec<PhysicsCollider>,
    pub blocks: BlockGrid,
    pub block_registry: BlockRegistry,
    pub entities: hecs::World,
}

impl World {
<<<<<<< HEAD
    pub fn load(storage_dir: impl AsRef<Path>) -> Result<Self> {
        let blocks_path = storage_dir.as_ref().join(BLOCKS_PATH);
        let blocks = serde_json::from_slice(&std::fs::read(blocks_path)?)?;
        let block_types_path = storage_dir.as_ref().join(BLOCK_TYPES_PATH);
        let block_registry = serde_json::from_slice(&std::fs::read(&block_types_path)?)?;
=======
    pub fn load() -> Self {
        let size = 16;
        let blocks = load_blocks().unwrap_or(generate_map(size, size));
>>>>>>> 42b4551c
        let mut physics_world = PhysicsWorld::new();
        let mut colliders = Vec::new();

        bake_terrain_colliders(&mut physics_world, &blocks, &mut colliders);

        Ok(Self {
            physics_world,
            colliders,
            blocks,
            block_registry,
            entities: Default::default(),
        })
    }

    pub fn save(&mut self) -> anyhow::Result<()> {
        bake_terrain_colliders(&mut self.physics_world, &self.blocks, &mut self.colliders);
        let blocks = serde_json::to_string(&self.blocks)?;
        std::fs::write(BLOCKS_PATH, blocks)?;
        Ok(())
    }
}

/// Generate a simple map for testing
fn generate_map(x: u32, z: u32) -> BlockGrid {
    let mut blocks = BlockGrid::new(x, 16, z);

    // Generate flat ground
    for x in 0..x {
        for y in 0..1 {
            for z in 0..z {
                blocks[[x, y, z].into()] = 1;
            }
        }
    }

    // Platform in the middle
    let mid_x = x / 2;
    let mid_z = z / 2;
    for x in mid_x - 2..mid_x + 2 {
        for z in mid_z - 2..mid_z + 2 {
            blocks[[x, 1, z].into()] = 1;
        }
    }

    // Write the blocks to disk
    let blocks_json = serde_json::to_vec(&blocks).unwrap();
    std::fs::write(BLOCKS_PATH, blocks_json).unwrap();

    blocks
}

/// Rebuilds the terrain colliders from the block grid
///
/// This builds trimesh colliders, two for each layer along each axis: X+, X-, Y+, Y-, Z+, Z-
pub fn bake_terrain_colliders(
    physics_world: &mut PhysicsWorld,
    blocks: &BlockGrid,
    colliders: &mut Vec<PhysicsCollider>,
) {
    // Remove old colliders
    for collider in colliders.drain(..) {
        physics_world.remove_collider(collider);
    }

    // Vertices can be shared between many faces, store indices for each unique vertex
    let mut vert_indices = HashMap::new();
    let mut last_vert_index: u32 = 0;

    let mut layer_meshes = Vec::new();
    let size = blocks.size();

    for axis in [Axis::X, Axis::Y, Axis::Z] {
        let forward_offset = match axis {
            Axis::X => BlockPos::new(1, 0, 0),
            Axis::Y => BlockPos::new(0, 1, 0),
            Axis::Z => BlockPos::new(0, 0, 1),
        };
        let (layers, rows, cols) = match axis {
            Axis::X => (size.0, size.1, size.2),
            Axis::Y => (size.1, size.0, size.2),
            Axis::Z => (size.2, size.0, size.1),
        };

        for layer_pos in 0..layers {
            // We generate 2 meshes for each axis, one for the front face and one for the back face
            let mut front_mesh = Vec::new();
            let mut back_mesh = Vec::new();

            for row in 0..rows {
                for col in 0..cols {
                    let mut pos = BlockPos {
                        x: layer_pos,
                        y: row,
                        z: col,
                    };
                    match axis {
                        Axis::X => {}
                        Axis::Y => mem::swap(&mut pos.x, &mut pos.y),
                        Axis::Z => mem::swap(&mut pos.x, &mut pos.z),
                    }

                    if blocks.get(pos).copied().unwrap_or(EMPTY_BLOCK) == EMPTY_BLOCK {
                        // Empty blocks have no collider
                        continue;
                    }

                    // Block has a collider in the front if there is no block in front of it
                    let front_block = if layer_pos + 1 < layers {
                        blocks
                            .get(pos + forward_offset)
                            .copied()
                            .unwrap_or(EMPTY_BLOCK)
                    } else {
                        EMPTY_BLOCK
                    };
                    if front_block == EMPTY_BLOCK {
                        let vert_indices = axis_face_vertices(axis).map(|vertex| {
                            let vertex_pos = pos + vertex + forward_offset;

                            // Get the unique index for this vertex
                            *vert_indices.entry(vertex_pos).or_insert_with(|| {
                                let i = last_vert_index;
                                last_vert_index += 1;
                                i
                            })
                        });

                        // Add face to mesh, 2 triangles
                        front_mesh.push([vert_indices[0], vert_indices[1], vert_indices[2]]);
                        front_mesh.push([vert_indices[0], vert_indices[2], vert_indices[3]]);
                    }

                    // Block has a collider in the back if there is no block behind it
                    let back_block = if layer_pos > 0 {
                        blocks
                            .get(pos - forward_offset)
                            .copied()
                            .unwrap_or(EMPTY_BLOCK)
                    } else {
                        EMPTY_BLOCK
                    };
                    if back_block == EMPTY_BLOCK {
                        let vert_indices = axis_face_vertices(axis).map(|vertex| {
                            let vertex_pos = pos + vertex;

                            *vert_indices.entry(vertex_pos).or_insert_with(|| {
                                let i = last_vert_index;
                                last_vert_index += 1;
                                i
                            })
                        });

                        // Add face to mesh, 2 triangles
                        back_mesh.push([vert_indices[0], vert_indices[1], vert_indices[2]]);
                        back_mesh.push([vert_indices[0], vert_indices[2], vert_indices[3]]);
                    }
                }
            }

            if front_mesh.len() > 0 {
                layer_meshes.push(front_mesh);
            }
            if back_mesh.len() > 0 {
                layer_meshes.push(back_mesh);
            }
        }
    }

    // Invert the vertices map, putting the vertices in a vec where the indices correspond to the
    // indices generated for each layer mesh
    let mut vertices = vec![Vec3::ZERO; vert_indices.len() as usize];
    for (vertex, index) in vert_indices {
        vertices[index as usize] = Vec3::new(vertex.x as f32, vertex.y as f32, vertex.z as f32);
    }
    tracing::info!(
        "Generating trimesh colliders from {} unique vertices",
        vertices.len()
    );

    for layer_mesh in layer_meshes {
        tracing::info!(
            "Adding trimesh collider with {} triangles",
            layer_mesh.len()
        );
        let collider =
            physics_world.add_trimesh_collider(vertices.iter().copied(), layer_mesh.into_iter());
        colliders.push(collider);
    }
}

/// Get 4 vertices for a block's face aligned along the specified axis
fn axis_face_vertices(axis: Axis) -> [BlockPos; 4] {
    match axis {
        Axis::X => [
            BlockPos::new(0, 0, 0),
            BlockPos::new(0, 0, 1),
            BlockPos::new(0, 1, 1),
            BlockPos::new(0, 1, 0),
        ],
        Axis::Y => [
            BlockPos::new(0, 0, 0),
            BlockPos::new(0, 0, 1),
            BlockPos::new(1, 0, 1),
            BlockPos::new(1, 0, 0),
        ],
        Axis::Z => [
            BlockPos::new(0, 0, 0),
            BlockPos::new(1, 0, 0),
            BlockPos::new(1, 1, 0),
            BlockPos::new(0, 1, 0),
        ],
    }
}

#[derive(Clone, Copy, Debug, PartialEq, Eq)]
enum Axis {
    X,
    Y,
    Z,
}<|MERGE_RESOLUTION|>--- conflicted
+++ resolved
@@ -18,17 +18,11 @@
 }
 
 impl World {
-<<<<<<< HEAD
     pub fn load(storage_dir: impl AsRef<Path>) -> Result<Self> {
         let blocks_path = storage_dir.as_ref().join(BLOCKS_PATH);
         let blocks = serde_json::from_slice(&std::fs::read(blocks_path)?)?;
         let block_types_path = storage_dir.as_ref().join(BLOCK_TYPES_PATH);
         let block_registry = serde_json::from_slice(&std::fs::read(&block_types_path)?)?;
-=======
-    pub fn load() -> Self {
-        let size = 16;
-        let blocks = load_blocks().unwrap_or(generate_map(size, size));
->>>>>>> 42b4551c
         let mut physics_world = PhysicsWorld::new();
         let mut colliders = Vec::new();
 
@@ -49,35 +43,6 @@
         std::fs::write(BLOCKS_PATH, blocks)?;
         Ok(())
     }
-}
-
-/// Generate a simple map for testing
-fn generate_map(x: u32, z: u32) -> BlockGrid {
-    let mut blocks = BlockGrid::new(x, 16, z);
-
-    // Generate flat ground
-    for x in 0..x {
-        for y in 0..1 {
-            for z in 0..z {
-                blocks[[x, y, z].into()] = 1;
-            }
-        }
-    }
-
-    // Platform in the middle
-    let mid_x = x / 2;
-    let mid_z = z / 2;
-    for x in mid_x - 2..mid_x + 2 {
-        for z in mid_z - 2..mid_z + 2 {
-            blocks[[x, 1, z].into()] = 1;
-        }
-    }
-
-    // Write the blocks to disk
-    let blocks_json = serde_json::to_vec(&blocks).unwrap();
-    std::fs::write(BLOCKS_PATH, blocks_json).unwrap();
-
-    blocks
 }
 
 /// Rebuilds the terrain colliders from the block grid
