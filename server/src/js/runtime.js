--- conflicted
+++ resolved
@@ -18,16 +18,13 @@
   getEntities: () => {
     return core.ops.get_entities();
   },
-<<<<<<< HEAD
   isPlayerOnGround: (playerID) => {
     return core.ops.is_player_on_ground(playerID);
   },
-=======
   spawnEntity: (entity_type_id, position) => {
     return core.ops.spawn_entity(entity_type_id, position);
   },
   despawnEntity: (entity_id) => {
     return core.ops.despawn_entity(entity_id);
-  }
->>>>>>> 19b42c0b
+  },
 };