import { useEffect, useState } from "react";
import init, { BlockRegistry, Engine, EngineMode } from "../../pkg/client.js";
import "./App.css";
<<<<<<< HEAD
=======
import init, { Engine, EngineMode, BlockRegistry, EntityTypeRegistry } from "../../pkg/client.js";
import TopBar from "./TopBar.tsx";
>>>>>>> c7bc7115
import LeftBar from "./LeftBar.tsx";
import RightBar from "./RightBar.tsx";
import TopBar from "./TopBar.tsx";

function App({ engine }: { engine: Engine }) {
  const initialEngineMode = EngineMode.Edit;
  const [currentMode, setModeState] = useState(initialEngineMode);
  const [blockRegistry, setBlockRegistry] = useState<BlockRegistry>();
  const [entityTypeRegistry, setEntityTypeRegistry] = useState<EntityTypeRegistry>();

  useEffect(() => {
    engine.ctx_on_init((blockRegistry: BlockRegistry, entityTypeRegistry: EntityTypeRegistry) => {
      setBlockRegistry(blockRegistry);
      setEntityTypeRegistry(entityTypeRegistry);
    });
  }, [engine]);

  const setMode = (newMode: EngineMode) => {
    if (newMode != currentMode) {
      setModeState(newMode);
      engine.ctx_set_engine_mode(newMode);
    }
  };

  const editClass = getEngineModeText(currentMode);

  return (
    <div className={"mode-" + editClass}>
      <TopBar setMode={setMode} />
      {blockRegistry && entityTypeRegistry && (
        <LeftBar engine={engine} currentMode={currentMode} blockRegistry={blockRegistry} entityTypeRegistry={entityTypeRegistry} />
      )}
      <RightBar selectedEntity={false} />
    </div>
  );
}

const getEngineModeText = (mode: EngineMode): string => {
  switch (mode) {
    case EngineMode.Play:
      return "Play";
    case EngineMode.Edit:
      return "Edit";
  }
};

const nextEngineMode = (mode: EngineMode): EngineMode => {
  switch (mode) {
    case EngineMode.Play:
      return EngineMode.Edit;
    case EngineMode.Edit:
      return EngineMode.Play;
  }
};

function WasmWrapper() {
  const [engine, setEngine] = useState<Engine>();

  useEffect(() => {
    async function load() {
      try {
        await init(); // init
        const engine = Engine.new();
        
        // Should we be loading sounds elsewhere?
        await engine.load_sounds_into_bank();

        const tick = (timestamp: number) => {
          engine.tick(timestamp);
          window.requestAnimationFrame(tick);
        };

        window.requestAnimationFrame(tick);

        // Mouse lock and input
        const on_mouse_move = (event: MouseEvent) => {
          engine.mouse_move(event);
        };
        const on_key_down = (event: KeyboardEvent) => {
          engine.key_down(event);
          event.preventDefault();
        };
        const on_key_up = (event: KeyboardEvent) => {
          engine.key_up(event);
          event.preventDefault();
        };
        const on_mouse_down = (event: MouseEvent) => {
          engine.mouse_down(event);
          event.preventDefault();
        };
        const on_mouse_up = (event: MouseEvent) => {
          engine.mouse_up(event);
          event.preventDefault();
        };

        const canvas = engine.ctx_get_canvas();
        canvas.addEventListener("click", async (event) => {
          event.preventDefault();
          await canvas.requestPointerLock({
            unadjustedMovement: true,
          });
        });

        new ResizeObserver((entries) => {
          for (const entry of entries) {
            if (entry.target !== canvas) {
              console.warn("Unexpected resize observer target", entry.target);
              continue;
            }

            const size = entry.devicePixelContentBoxSize[0];

            const height = size.blockSize;
            const width = size.inlineSize;

            canvas.width = width;
            canvas.height = height;

            engine.resize(width, height);
          }
        }).observe(canvas);

        document.addEventListener("pointerlockchange", () => {
          if (document.pointerLockElement === canvas) {
            window.addEventListener("keydown", on_key_down);
            window.addEventListener("keyup", on_key_up);
            canvas.addEventListener("mousemove", on_mouse_move);
            canvas.addEventListener("mousedown", on_mouse_down);
            canvas.addEventListener("mouseup", on_mouse_up);
          } else {
            window.removeEventListener("keydown", on_key_down);
            window.removeEventListener("keyup", on_key_up);
            canvas.removeEventListener("mousemove", on_mouse_move);
            canvas.removeEventListener("mousedown", on_mouse_down);
            canvas.removeEventListener("mouseup", on_mouse_up);
          }
        });

        setEngine(engine);
        console.log("Engine loaded successfully!");
      } catch (err) {
        console.error("Unable to load module!", err);
      }
    }

    load();
  }, []);

  if (!engine) {
    return <div>Loading..</div>;
  }

  return <App engine={engine} />;
}

export default WasmWrapper;<|MERGE_RESOLUTION|>--- conflicted
+++ resolved
@@ -1,11 +1,6 @@
 import { useEffect, useState } from "react";
-import init, { BlockRegistry, Engine, EngineMode } from "../../pkg/client.js";
+import init, { BlockRegistry, Engine, EngineMode, EntityTypeRegistry } from "../../pkg/client.js";
 import "./App.css";
-<<<<<<< HEAD
-=======
-import init, { Engine, EngineMode, BlockRegistry, EntityTypeRegistry } from "../../pkg/client.js";
-import TopBar from "./TopBar.tsx";
->>>>>>> c7bc7115
 import LeftBar from "./LeftBar.tsx";
 import RightBar from "./RightBar.tsx";
 import TopBar from "./TopBar.tsx";
