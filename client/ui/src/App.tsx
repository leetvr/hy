import { useEffect, useState } from "react";
import "./App.css";
import init, { Engine, EngineMode, BlockRegistry, EntityTypeRegistry } from "../../pkg/client.js";
import TopBar from "./TopBar.tsx";
import LeftBar from "./LeftBar.tsx";
import RightBar from "./RightBar.tsx";

function App({ engine }: { engine: Engine }) {
  const initialEngineMode = EngineMode.Edit;
  const [currentMode, setModeState] = useState(initialEngineMode);
  const [blockRegistry, setBlockRegistry] = useState<BlockRegistry>();
<<<<<<< HEAD
  const [selectedEntity, setSelectedEntity] = useState(false);
=======
  const [entityTypeRegistry, setEntityTypeRegistry] = useState<EntityTypeRegistry>();
>>>>>>> 80dba0b4

  useEffect(() => {
    engine.ctx_on_init((blockRegistry: BlockRegistry, entityTypeRegistry: EntityTypeRegistry) => {
      setBlockRegistry(blockRegistry);
      setEntityTypeRegistry(entityTypeRegistry);
    });
  }, [engine]);

  const setMode = (newMode: EngineMode) => {
    if (newMode != currentMode) {
      setModeState(newMode);
      engine.ctx_set_engine_mode(newMode);
    }
  };

  const editClass = getEngineModeText(currentMode);

  return (
<<<<<<< HEAD
    <div className={"mode-"+editClass}>
        <TopBar setMode={setMode} />
        <LeftBar
            engine={engine}
            currentMode={currentMode}
            blockRegistry={blockRegistry}
            setSelectedEntity={setSelectedEntity}
            />
        <RightBar selectedEntity={selectedEntity} />
=======
    <div className={"mode-" + editClass}>
      <TopBar setMode={setMode} />
      {blockRegistry && entityTypeRegistry && (
        <LeftBar
          engine={engine}
          currentMode={currentMode}
          blockRegistry={blockRegistry}
          entityTypeRegistry={entityTypeRegistry}
        />
      )}
      <RightBar selectedEntity={false} />
>>>>>>> 80dba0b4
    </div>
  );
}

const getEngineModeText = (mode: EngineMode): string => {
  switch (mode) {
    case EngineMode.Play:
      return "Play";
    case EngineMode.Edit:
      return "Edit";
  }
};

function WasmWrapper() {
  const [engine, setEngine] = useState<Engine>();

  useEffect(() => {
    async function load() {
      try {
        await init(); // init
        const engine = Engine.new();

        const tick = (timestamp: number) => {
          engine.tick(timestamp);
          window.requestAnimationFrame(tick);
        };

        window.requestAnimationFrame(tick);

        // Mouse lock and input
        const on_mouse_move = (event: MouseEvent) => {
          engine.mouse_move(event);
        };
        const on_key_down = (event: KeyboardEvent) => {
          engine.key_down(event);
          event.preventDefault();
        };
        const on_key_up = (event: KeyboardEvent) => {
          engine.key_up(event);
          event.preventDefault();
        };
        const on_mouse_down = (event: MouseEvent) => {
          engine.mouse_down(event);
          event.preventDefault();
        };
        const on_mouse_up = (event: MouseEvent) => {
          engine.mouse_up(event);
          event.preventDefault();
        };

        const canvas = engine.ctx_get_canvas();
        canvas.addEventListener("click", async (event) => {
          event.preventDefault();
          await canvas.requestPointerLock({
            unadjustedMovement: true,
          });
        });

        new ResizeObserver((entries) => {
          for (const entry of entries) {
            if (entry.target !== canvas) {
              console.warn("Unexpected resize observer target", entry.target);
              continue;
            }

            const size = entry.devicePixelContentBoxSize[0];

            const height = size.blockSize;
            const width = size.inlineSize;

            canvas.width = width;
            canvas.height = height;

            engine.resize(width, height);
          }
        }).observe(canvas);

        document.addEventListener("pointerlockchange", () => {
          if (document.pointerLockElement === canvas) {
            window.addEventListener("keydown", on_key_down);
            window.addEventListener("keyup", on_key_up);
            canvas.addEventListener("mousemove", on_mouse_move);
            canvas.addEventListener("mousedown", on_mouse_down);
            canvas.addEventListener("mouseup", on_mouse_up);
          } else {
            window.removeEventListener("keydown", on_key_down);
            window.removeEventListener("keyup", on_key_up);
            canvas.removeEventListener("mousemove", on_mouse_move);
            canvas.removeEventListener("mousedown", on_mouse_down);
            canvas.removeEventListener("mouseup", on_mouse_up);
          }
        });

        setEngine(engine);
        console.log("Engine loaded successfully!");
      } catch (err) {
        console.error("Unable to load module!", err);
      }
    }

    load();
  }, []);

  if (!engine) {
    return <div>Loading..</div>;
  }

  return <App engine={engine} />;
}

export default WasmWrapper;<|MERGE_RESOLUTION|>--- conflicted
+++ resolved
@@ -9,11 +9,8 @@
   const initialEngineMode = EngineMode.Edit;
   const [currentMode, setModeState] = useState(initialEngineMode);
   const [blockRegistry, setBlockRegistry] = useState<BlockRegistry>();
-<<<<<<< HEAD
   const [selectedEntity, setSelectedEntity] = useState(false);
-=======
   const [entityTypeRegistry, setEntityTypeRegistry] = useState<EntityTypeRegistry>();
->>>>>>> 80dba0b4
 
   useEffect(() => {
     engine.ctx_on_init((blockRegistry: BlockRegistry, entityTypeRegistry: EntityTypeRegistry) => {
@@ -32,17 +29,6 @@
   const editClass = getEngineModeText(currentMode);
 
   return (
-<<<<<<< HEAD
-    <div className={"mode-"+editClass}>
-        <TopBar setMode={setMode} />
-        <LeftBar
-            engine={engine}
-            currentMode={currentMode}
-            blockRegistry={blockRegistry}
-            setSelectedEntity={setSelectedEntity}
-            />
-        <RightBar selectedEntity={selectedEntity} />
-=======
     <div className={"mode-" + editClass}>
       <TopBar setMode={setMode} />
       {blockRegistry && entityTypeRegistry && (
@@ -51,10 +37,10 @@
           currentMode={currentMode}
           blockRegistry={blockRegistry}
           entityTypeRegistry={entityTypeRegistry}
+          setSelectedEntity={setSelectedEntity}
         />
       )}
-      <RightBar selectedEntity={false} />
->>>>>>> 80dba0b4
+      <RightBar selectedEntity={selectedEntity} />
     </div>
   );
 }
