import { useEffect, useState } from "react";
import "./App.css";
<<<<<<< HEAD
import init, { Engine, EngineMode } from "../../pkg/client.js";
import TopBar from "./TopBar.tsx";
import LeftBar from "./LeftBar.tsx";
import RightBar from "./RightBar.tsx";

function App({ engine }: { engine: Engine }) {
  const initialEngineMode = EngineMode.Edit;
  const [currentMode, setModeState] = useState(initialEngineMode);
=======
import { AudioPlayer } from "./AudioPlayer";
import init, { Engine, EngineMode, BlockRegistry } from "../../pkg/client.js";
import Editor from "./Editor.js";

function App({ engine }: { engine: Engine }) {
  const initialEngineMode = EngineMode.Edit;
  const [currentMode, setMode] = useState(initialEngineMode);
  const [blockRegistry, setBlockRegistry] = useState<BlockRegistry>();
>>>>>>> 1c78d937

  useEffect(() => {
    engine.ctx_on_init(setBlockRegistry);
  }, [engine]);

  const setMode = (newMode: EngineMode) => {
    if(newMode != currentMode) {
        setModeState(newMode);
        engine.ctx_set_engine_mode(newMode);
    }
  };

  const editClass = getEngineModeText(currentMode);

  return (
<<<<<<< HEAD
    <div className={"mode-"+editClass}>
        <TopBar setMode={setMode} />
        <LeftBar engine={engine} currentMode={currentMode} />
        <RightBar />
    </div>
=======
    <>
      <div className="card">
        <p>
          We are currently in <strong>{getEngineModeText(currentMode)}</strong> mode
        </p>
        <button onClick={handleClick}>
          Switch to {getEngineModeText(nextEngineMode(currentMode))}
        </button>
        {currentMode === EngineMode.Edit && (
          <Editor engine={engine} blockRegistry={blockRegistry} />
        )}
        <AudioPlayer />
      </div>
    </>
>>>>>>> 1c78d937
  );
}

const getEngineModeText = (mode: EngineMode): string => {
  switch (mode) {
    case EngineMode.Play:
      return "Play";
    case EngineMode.Edit:
      return "Edit";
  }
};

const nextEngineMode = (mode: EngineMode): EngineMode => {
  switch (mode) {
    case EngineMode.Play:
      return EngineMode.Edit;
    case EngineMode.Edit:
      return EngineMode.Play;
  }
};

function WasmWrapper() {
  const [engine, setEngine] = useState<Engine>();

  useEffect(() => {
    async function load() {
      try {
        await init(); // init
        const engine = Engine.new();

        const tick = (timestamp: number) => {
          engine.tick(timestamp);
          window.requestAnimationFrame(tick);
        };

        window.requestAnimationFrame(tick);

        // Mouse lock and input
        const on_mouse_move = (event: MouseEvent) => {
          engine.mouse_move(event);
        };
        const on_key_down = (event: KeyboardEvent) => {
          engine.key_down(event);
          event.preventDefault();
        };
        const on_key_up = (event: KeyboardEvent) => {
          engine.key_up(event);
          event.preventDefault();
        };
        const on_mouse_down = (event: MouseEvent) => {
          engine.mouse_down(event);
          event.preventDefault();
        };
        const on_mouse_up = (event: MouseEvent) => {
          engine.mouse_up(event);
          event.preventDefault();
        };

        const canvas = engine.ctx_get_canvas();
        canvas.addEventListener("click", async (event) => {
          event.preventDefault();
          await canvas.requestPointerLock({
            unadjustedMovement: true,
          });
        });

        new ResizeObserver((entries) => {
          for (const entry of entries) {
            if (entry.target !== canvas) {
              console.warn("Unexpected resize observer target", entry.target);
              continue;
            }

            const size = entry.devicePixelContentBoxSize[0];

            const height = size.blockSize;
            const width = size.inlineSize;

            canvas.width = width;
            canvas.height = height;

            engine.resize(width, height);
          }
        }).observe(canvas);

        document.addEventListener("pointerlockchange", () => {
          if (document.pointerLockElement === canvas) {
            window.addEventListener("keydown", on_key_down);
            window.addEventListener("keyup", on_key_up);
            canvas.addEventListener("mousemove", on_mouse_move);
            canvas.addEventListener("mousedown", on_mouse_down);
            canvas.addEventListener("mouseup", on_mouse_up);
          } else {
            window.removeEventListener("keydown", on_key_down);
            window.removeEventListener("keyup", on_key_up);
            canvas.removeEventListener("mousemove", on_mouse_move);
            canvas.removeEventListener("mousedown", on_mouse_down);
            canvas.removeEventListener("mouseup", on_mouse_up);
          }
        });

        setEngine(engine);
        console.log("Engine loaded successfully!");
      } catch (err) {
        console.error("Unable to load module!", err);
      }
    }

    load();
  }, []);

  if (!engine) {
    return <div>Loading..</div>;
  }

  return <App engine={engine} />;
}

export default WasmWrapper;<|MERGE_RESOLUTION|>--- conflicted
+++ resolved
@@ -1,7 +1,6 @@
 import { useEffect, useState } from "react";
 import "./App.css";
-<<<<<<< HEAD
-import init, { Engine, EngineMode } from "../../pkg/client.js";
+import init, { Engine, EngineMode, BlockRegistry } from "../../pkg/client.js";
 import TopBar from "./TopBar.tsx";
 import LeftBar from "./LeftBar.tsx";
 import RightBar from "./RightBar.tsx";
@@ -9,16 +8,7 @@
 function App({ engine }: { engine: Engine }) {
   const initialEngineMode = EngineMode.Edit;
   const [currentMode, setModeState] = useState(initialEngineMode);
-=======
-import { AudioPlayer } from "./AudioPlayer";
-import init, { Engine, EngineMode, BlockRegistry } from "../../pkg/client.js";
-import Editor from "./Editor.js";
-
-function App({ engine }: { engine: Engine }) {
-  const initialEngineMode = EngineMode.Edit;
-  const [currentMode, setMode] = useState(initialEngineMode);
   const [blockRegistry, setBlockRegistry] = useState<BlockRegistry>();
->>>>>>> 1c78d937
 
   useEffect(() => {
     engine.ctx_on_init(setBlockRegistry);
@@ -34,28 +24,11 @@
   const editClass = getEngineModeText(currentMode);
 
   return (
-<<<<<<< HEAD
     <div className={"mode-"+editClass}>
         <TopBar setMode={setMode} />
-        <LeftBar engine={engine} currentMode={currentMode} />
+        <LeftBar engine={engine} currentMode={currentMode} blockRegistry={blockRegistry} />
         <RightBar />
     </div>
-=======
-    <>
-      <div className="card">
-        <p>
-          We are currently in <strong>{getEngineModeText(currentMode)}</strong> mode
-        </p>
-        <button onClick={handleClick}>
-          Switch to {getEngineModeText(nextEngineMode(currentMode))}
-        </button>
-        {currentMode === EngineMode.Edit && (
-          <Editor engine={engine} blockRegistry={blockRegistry} />
-        )}
-        <AudioPlayer />
-      </div>
-    </>
->>>>>>> 1c78d937
   );
 }
 
