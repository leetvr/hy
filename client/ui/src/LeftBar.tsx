--- conflicted
+++ resolved
@@ -1,56 +1,14 @@
 // The "left bar": the block/entity palettes
 import { useState } from "react";
-<<<<<<< HEAD
-import { BlockRegistry, Engine, EngineMode, EntityTypeRegistry } from "../../pkg/client.js";
-import { DebugAudioManager } from "./AudioPlayer.tsx";
-import BlockList from "./BlockList.tsx";
-import Editor from "./Editor.js";
-import EntityTypeList from "./EntityTypeList.tsx";
-=======
 import BlockList from "./BlockList.tsx";
 import EntityTypeList from "./EntityTypeList.tsx";
 import { BlockRegistry, Engine, EngineMode, EntityTypeRegistry } from "../../pkg/client.js";
->>>>>>> 9aa113cc
 
 enum LeftBarTab {
   Blocks,
   Entities,
 }
 
-<<<<<<< HEAD
-export default function LeftBar({ engine, currentMode, blockRegistry, entityTypeRegistry }: { engine: Engine, currentMode: EngineMode, blockRegistry: BlockRegistry, entityTypeRegistry: EntityTypeRegistry }) {
-    const [currentTab, setCurrentTab] = useState(LeftBarTab.Debug);
-    let theContent;
-    if (currentTab === LeftBarTab.Blocks) {
-        theContent = <BlockList blockRegistry={blockRegistry} setEngineBlockIndex={(idx) => { engine.ctx_set_editor_block_id(idx) }} />;
-    } else if (currentTab === LeftBarTab.Entities) {
-        theContent = <EntityTypeList entityTypeRegistry={entityTypeRegistry} setEngineEntityIndex={(idx) => { engine.ctx_set_editor_entity_type_id(idx) }} />;
-    } else {
-        theContent = <div>
-            {currentMode === EngineMode.Edit && <Editor engine={engine} blockRegistry={blockRegistry} />}
-            {engine.is_audio_manager_debug() &&  <DebugAudioManager engine={engine} />}
-            </div>
-    }
-    // TODO: If we ever need to use it for anything else, this tab-bar business
-    // can sensibly be separated into its own component
-    return <div className="editor-panel editor-only" id="toolbox">
-        <div className="tab-bar">
-            <button
-                className={currentTab == LeftBarTab.Blocks ? "tab-on" : ""}
-                onClick={() => { setCurrentTab(LeftBarTab.Blocks); }}
-            >Blocks</button>
-            <button
-                className={currentTab == LeftBarTab.Entities ? "tab-on" : ""}
-                onClick={() => { setCurrentTab(LeftBarTab.Entities); }}
-            >Entities</button>
-            <button
-                className={currentTab == LeftBarTab.Debug ? "tab-on" : ""}
-                onClick={() => { setCurrentTab(LeftBarTab.Debug); }}
-            >Debug</button>
-        </div>
-        {theContent}
-    </div>;
-=======
 export default function LeftBar({
   engine,
   blockRegistry,
@@ -108,5 +66,4 @@
       {theContent}
     </div>
   );
->>>>>>> 9aa113cc
 }