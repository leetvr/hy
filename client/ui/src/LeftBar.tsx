--- conflicted
+++ resolved
@@ -9,53 +9,17 @@
   Entities,
 }
 
-<<<<<<< HEAD
-export default function LeftBar({ engine, currentMode, blockRegistry, setSelectedEntity }: { Engine, EngineMode, BlockRegistry, setSelectedEntity: (bool) => void }) {
-    const [currentTab, setCurrentTab] = useState(LeftBarTab.Debug);
-    let theContent;
-    if(currentTab === LeftBarTab.Blocks) {
-        theContent = <BlockList blockRegistry={blockRegistry} setEngineBlockIndex={(idx) => { engine.ctx_set_editor_block_id(idx) }} />;
-    } else if(currentTab === LeftBarTab.Entities) {
-        theContent = <p>What even <i>is</i> an entity, man?</p>;
-    } else {
-        theContent = <div>
-        <ul>
-            <li onClick={ () => { setSelectedEntity(true); } }>select entity</li>
-            <li onClick={ () => { setSelectedEntity(false); } }>deselect entity</li>
-        </ul>
-            <AudioPlayer />
-            {currentMode === EngineMode.Edit && <Editor engine={engine} blockRegistry={blockRegistry} />}
-        </div>;
-    }
-    // TODO: If we ever need to use it for anything else, this tab-bar business
-    // can sensibly be separated into its own component
-    return <div className="editor-panel editor-only" id="toolbox">
-        <div className="tab-bar">
-            <button
-              className={currentTab == LeftBarTab.Blocks ? "tab-on" : ""}
-              onClick={() => { setCurrentTab(LeftBarTab.Blocks); } }
-            >Blocks</button>
-            <button
-              className={currentTab == LeftBarTab.Entities ? "tab-on" : ""}
-              onClick={() => { setCurrentTab(LeftBarTab.Entities); } }
-            >Entities</button>
-            <button
-              className={currentTab == LeftBarTab.Debug ? "tab-on" : ""}
-              onClick={() => { setCurrentTab(LeftBarTab.Debug); } }
-            >Debug</button>
-        </div>
-        {theContent}
-    </div>;
-=======
 export default function LeftBar({
   engine,
   blockRegistry,
   entityTypeRegistry,
+  setSelectedEntity,
 }: {
   engine: Engine;
   currentMode: EngineMode;
   blockRegistry: BlockRegistry;
   entityTypeRegistry: EntityTypeRegistry;
+  setSelectedEntity: (bool) => void;
 }) {
   const [currentTab, setCurrentTab] = useState(LeftBarTab.Blocks);
   let theContent;
@@ -104,5 +68,4 @@
       {theContent}
     </div>
   );
->>>>>>> 80dba0b4
 }