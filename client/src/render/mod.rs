mod cube_vao;
mod debug_renderer;
mod grid_renderer;
mod skybox;
mod vertex;

// Re-exports
pub use cube_vao::CubeVao;
pub use debug_renderer::DebugLine;
pub use vertex::Vertex;

use {
    blocks::BlockPos,
    glam::Quat,
    std::{mem, slice},
};

<<<<<<< HEAD
use bytemuck::offset_of;
=======
use bytemuck::{offset_of, Pod, Zeroable};
>>>>>>> 3e8d1d99
use glam::{Mat4, UVec2, UVec3, Vec3};
use glow::HasContext;
use wasm_bindgen::{JsCast, JsValue};
use web_sys::{HtmlCanvasElement, WebGl2RenderingContext};

use crate::{
    gltf::{GLTFPrimitive, TransparencyType},
    transform::Transform,
};

const POSITION_ATTRIBUTE: u32 = 0;
const NORMAL_ATTRIBUTE: u32 = 1;
const UV_ATTRIBUTE: u32 = 2;

const SHADOW_SIZE: UVec2 = UVec2::splat(2048);
const LIGHT_DIRECTION: Vec3 = Vec3::new(-1.0, -1.0, -1.0);

const MAX_LIGHTS: usize = 64;

#[repr(C)]
#[derive(Debug, Clone, Copy, Zeroable, Pod)]
struct LightBuffer {
    light_count: u32,
    _padding: [u32; 3],
    lights: [Light; MAX_LIGHTS],
}

impl Default for LightBuffer {
    fn default() -> Self {
        Self {
            light_count: Default::default(),
            _padding: Default::default(),
            lights: [Default::default(); MAX_LIGHTS],
        }
    }
}

#[repr(C)]
#[derive(Debug, Default, Clone, Copy, Zeroable, Pod)]
pub struct Light {
    pub position: Vec3,
    pub distance: f32,
    pub color: Vec3,
    pub _padding: f32,
}

pub struct Renderer {
    gl: glow::Context,
    canvas: HtmlCanvasElement,

    forward_program: PrimaryProgram,
    shadow_program: PrimaryProgram,

    shadow_target: ShadowTarget,

    pub camera: Camera,
    resolution: UVec2,

    grid_renderer: grid_renderer::GridRenderer,
    debug_renderer: debug_renderer::DebugRenderer,
    skybox_renderer: skybox::SkyboxRenderer,

    light_buffer: glow::Buffer,
}

impl Renderer {
    pub fn new(canvas: HtmlCanvasElement) -> Result<Self, JsValue> {
        // Get the WebGL2 rendering context
        let webgl2_context = canvas
            .get_context("webgl2")?
            .ok_or("WebGL2 not supported")?
            .dyn_into::<WebGl2RenderingContext>()?;

        // Initialize glow with the WebGL2 context
        let gl = get_gl_context(webgl2_context);

        let forward_program = PrimaryProgram::new(
            &gl,
            include_str!("shaders/tri.vert"),
            include_str!("shaders/tri.frag"),
        );

        let shadow_program = PrimaryProgram::new(
            &gl,
            include_str!("shaders/shadow_tri.vert"),
            include_str!("shaders/shadow_tri.frag"),
        );

        let skybox_renderer = skybox::SkyboxRenderer::new(&gl);

        let shadow_target = ShadowTarget::new(&gl, SHADOW_SIZE);

        let camera = Camera::default();

        let grid_renderer = grid_renderer::GridRenderer::new(&gl);
        let debug_renderer = debug_renderer::DebugRenderer::new(&gl);

        let resolution = UVec2::new(canvas.width(), canvas.height());

        let light_buffer = unsafe { gl.create_buffer().expect("Failed to create buffer") };

        Ok(Self {
            gl,
            canvas,
            forward_program,
            shadow_program,
            shadow_target,
            camera,
            resolution,
            grid_renderer,
            debug_renderer,
            skybox_renderer,
            light_buffer,
        })
    }

    pub fn resize(&mut self, dimension: UVec2) {
        self.resolution = dimension;
    }

    pub fn render(
        &self,
        draw_calls: &[DrawCall],
        debug_lines: &[DebugLine],
        lights: &[Light],
        grid_size: UVec3,
    ) {
        let aspect_ratio = self.canvas.client_width() as f32 / self.canvas.client_height() as f32;
        let light_direction = LIGHT_DIRECTION.normalize();

        unsafe {
            // Upload to light buffer
            let mut light_buffer_data = LightBuffer::default();
            for (idx, light) in lights.iter().enumerate().take(MAX_LIGHTS) {
                light_buffer_data.lights[idx] = *light;
            }
            light_buffer_data.light_count = lights.len() as u32;

            self.gl
                .bind_buffer(glow::UNIFORM_BUFFER, Some(self.light_buffer));
            self.gl.buffer_data_u8_slice(
                glow::UNIFORM_BUFFER,
                bytemuck::bytes_of(&light_buffer_data),
                glow::STREAM_DRAW,
            );

            let mut blend_state = EnableState::new(&self.gl, glow::BLEND, false);
            self.gl.enable(glow::DEPTH_TEST);
            self.gl.blend_func_separate(
                glow::SRC_ALPHA,
                glow::ONE_MINUS_SRC_ALPHA,
                glow::ONE,
                glow::ZERO,
            );

            self.gl
                .viewport(0, 0, self.resolution.x as i32, self.resolution.y as i32);

            self.gl.enable(glow::CULL_FACE);
            self.gl.cull_face(glow::BACK);

            self.gl.depth_func(glow::LEQUAL);

            // -------------------
            // --- Shadow Pass ---
            // -------------------

            self.gl
                .bind_framebuffer(glow::FRAMEBUFFER, Some(self.shadow_target.framebuffer));
            self.gl
                .viewport(0, 0, SHADOW_SIZE.x as i32, SHADOW_SIZE.y as i32);
            self.gl.cull_face(glow::FRONT);

            self.gl.clear_depth_f32(1.0);
            self.gl.clear(glow::DEPTH_BUFFER_BIT);

            self.gl.enable(glow::POLYGON_OFFSET_FILL);
            self.gl.polygon_offset(0.0, 0.0);

            let shadow_from_world = compute_shadow_bounding_box(light_direction, grid_size);

            blend_state.set(&self.gl, false);

            self.render_pass(
                &self.shadow_program,
                draw_calls,
                None,
                shadow_from_world,
                None,
                light_direction,
            );

            // --------------------
            // --- Forward Pass ---
            // --------------------

            self.gl.bind_framebuffer(glow::FRAMEBUFFER, None);
            self.gl
                .viewport(0, 0, self.resolution.x as i32, self.resolution.y as i32);
            self.gl.cull_face(glow::BACK);

            // Set the clear color
            self.gl.clear_color(0.1, 0.1, 0.1, 1.0);
            self.gl
                .clear(glow::COLOR_BUFFER_BIT | glow::DEPTH_BUFFER_BIT);

            self.gl.disable(glow::POLYGON_OFFSET_FILL);

            let projection_matrix =
                Mat4::perspective_rh_gl(60.0_f32.to_radians(), aspect_ratio, 0.1, 100.0);

            let view_matrix = self.camera.view_matrix();

            let origin_view_matrix = self.camera.origin_view_matrix();

            let clip_from_world = projection_matrix * view_matrix;
            let origin_world_from_clip = (projection_matrix * origin_view_matrix).inverse();

            self.render_pass(
                &self.forward_program,
                draw_calls,
                Some(&mut blend_state),
                clip_from_world,
                Some(shadow_from_world),
                light_direction,
            );

            self.skybox_renderer
                .render(&self.gl, origin_world_from_clip);

            let clip_from_world = projection_matrix * view_matrix;
            self.grid_renderer
                .render(&self.gl, clip_from_world, UVec2::new(64, 64));

            self.debug_renderer
                .render(&self.gl, clip_from_world, debug_lines);

            self.gl.flush();
        }
    }

    fn render_pass(
        &self,
        program: &PrimaryProgram,
        draw_calls: &[DrawCall],
        blend_state: Option<&mut EnableState>,
        clip_from_world: Mat4,
        shadow_from_world: Option<Mat4>,
        light_direction: Vec3,
    ) {
        unsafe {
            self.gl.use_program(Some(program.program));

            self.gl
                .bind_buffer_base(glow::UNIFORM_BUFFER, 0, Some(self.light_buffer));

            for draw_call in draw_calls {
                let blending = draw_call.primitive.transparency_type.requires_blending();

                if let Some(&mut ref mut blend_state) = blend_state {
                    blend_state.set(&self.gl, blending);
                } else if blending {
                    // Skip this draw call if blending is required but we don't have a blend state
                    // as this means we are rendering to a target that doesn't support blending.
                    continue;
                }

                self.gl.depth_mask(!blending);

                // Set light direction
                self.gl.uniform_3_f32_slice(
                    program.light_dir_location.as_ref(),
                    (-light_direction).as_ref(),
                );

                // Set worldFromLocal matrix
                self.gl.uniform_matrix_4_f32_slice(
                    program.world_from_local_location.as_ref(),
                    false,
                    bytemuck::cast_slice(draw_call.transform.as_ref()),
                );

                let mvp_matrix = clip_from_world * draw_call.transform;

                // Set matrix
                self.gl.uniform_matrix_4_f32_slice(
                    program.matrix_location.as_ref(),
                    false,
                    bytemuck::cast_slice(mvp_matrix.as_ref()),
                );
                if let Some(shadow_from_world) = shadow_from_world {
                    let shadow_matrix = shadow_from_world * draw_call.transform;
                    self.gl.uniform_matrix_4_f32_slice(
                        program.shadow_matrix_location.as_ref(),
                        false,
                        bytemuck::cast_slice(slice::from_ref(&shadow_matrix)),
                    );
                }

                // Set tex
                self.gl.active_texture(glow::TEXTURE0);
                self.gl.bind_texture(
                    glow::TEXTURE_2D,
                    Some(draw_call.primitive.diffuse_texture.id),
                );

                // Set shadow map
                if let Some(_) = program.shadow_map_location.as_ref() {
                    self.gl.active_texture(glow::TEXTURE1);
                    self.gl
                        .bind_texture(glow::TEXTURE_2D, Some(self.shadow_target.depth_texture));
                }

                // Set tint
                let tint = draw_call.tint.unwrap_or(glam::Vec4::ONE);
                self.gl
                    .uniform_4_f32_slice(program.tint_location.as_ref(), tint.as_ref());

                // Set depth cutoff
                let depth_cutoff = draw_call.primitive.transparency_type.cutoff_value();
                self.gl
                    .uniform_1_f32(program.depth_cutoff_location.as_ref(), depth_cutoff);

                self.gl.bind_vertex_array(Some(draw_call.primitive.vao));

                self.gl.draw_elements(
                    glow::TRIANGLES,
                    draw_call.primitive.index_count as i32,
                    glow::UNSIGNED_INT,
                    draw_call.primitive.index_start as i32 * mem::size_of::<u32>() as i32,
                );
            }
        }
    }

    pub fn create_cube_vao(&self) -> CubeVao {
        CubeVao::new(&self.gl)
    }

    pub fn create_texture_from_image(&self, data: &[u8], width: u32, height: u32) -> Texture {
        Texture::new(
            &self.gl,
            data,
            width,
            height,
            Filtering::Nearest,
            WrapMode::Clamp,
        )
    }
}

struct PrimaryProgram {
    program: glow::Program,
    matrix_location: Option<glow::UniformLocation>,
    shadow_matrix_location: Option<glow::UniformLocation>,
    texture_location: Option<glow::UniformLocation>,
    tint_location: Option<glow::UniformLocation>,
    depth_cutoff_location: Option<glow::UniformLocation>,
    shadow_map_location: Option<glow::UniformLocation>,

    light_dir_location: Option<glow::UniformLocation>,
    world_from_local_location: Option<glow::UniformLocation>,
}

impl PrimaryProgram {
    fn new(gl: &glow::Context, vert_shader: &str, frag_shader: &str) -> Self {
        unsafe {
            let program = compile_shaders(gl, vert_shader, frag_shader);

            let matrix_location = gl.get_uniform_location(program, "matrix");
            let shadow_matrix_location = gl.get_uniform_location(program, "shadowMatrix");
            let texture_location = gl.get_uniform_location(program, "tex");
            let tint_location = gl.get_uniform_location(program, "tint");
            let depth_cutoff_location = gl.get_uniform_location(program, "depthCutoff");
            let shadow_map_location = gl.get_uniform_location(program, "shadowMap");

            let light_dir_location = gl.get_uniform_location(program, "lightDir");
            let world_from_local_location = gl.get_uniform_location(program, "worldFromLocal");

            let uniform_block_index = gl.get_uniform_block_index(program, "light_buffer");
            if let Some(uniform_block_index) = uniform_block_index {
                gl.uniform_block_binding(program, uniform_block_index, 0);
            }

            gl.use_program(Some(program));

            gl.uniform_1_i32(texture_location.as_ref(), 0);
            gl.uniform_1_i32(shadow_map_location.as_ref(), 1);

            Self {
                program,
                matrix_location,
                shadow_matrix_location,
                texture_location,
                tint_location,
                depth_cutoff_location,
                shadow_map_location,

                light_dir_location,
                world_from_local_location,
            }
        }
    }
}

struct ShadowTarget {
    framebuffer: glow::Framebuffer,
    depth_texture: glow::Texture,
}

impl ShadowTarget {
    fn new(gl: &glow::Context, size: UVec2) -> Self {
        let depth_texture = unsafe {
            let depth_texture = gl.create_texture().expect("Failed to create texture");
            gl.bind_texture(glow::TEXTURE_2D, Some(depth_texture));
            gl.tex_image_2d(
                glow::TEXTURE_2D,
                0,
                glow::DEPTH_COMPONENT32F as i32,
                size.x as i32,
                size.y as i32,
                0,
                glow::DEPTH_COMPONENT,
                glow::FLOAT,
                None,
            );
            gl.tex_parameter_i32(
                glow::TEXTURE_2D,
                glow::TEXTURE_MIN_FILTER,
                glow::LINEAR as i32,
            );
            gl.tex_parameter_i32(
                glow::TEXTURE_2D,
                glow::TEXTURE_MAG_FILTER,
                glow::LINEAR as i32,
            );
            gl.tex_parameter_i32(
                glow::TEXTURE_2D,
                glow::TEXTURE_WRAP_S,
                glow::CLAMP_TO_EDGE as i32,
            );
            gl.tex_parameter_i32(
                glow::TEXTURE_2D,
                glow::TEXTURE_WRAP_T,
                glow::CLAMP_TO_EDGE as i32,
            );
            gl.tex_parameter_i32(
                glow::TEXTURE_2D,
                glow::TEXTURE_COMPARE_MODE,
                glow::COMPARE_REF_TO_TEXTURE as i32,
            );
            gl.tex_parameter_i32(
                glow::TEXTURE_2D,
                glow::TEXTURE_COMPARE_FUNC,
                glow::LEQUAL as i32,
            );
            depth_texture
        };

        let framebuffer = unsafe {
            let framebuffer = gl
                .create_framebuffer()
                .expect("Failed to create framebuffer");
            gl.bind_framebuffer(glow::FRAMEBUFFER, Some(framebuffer));
            gl.framebuffer_texture_2d(
                glow::FRAMEBUFFER,
                glow::DEPTH_ATTACHMENT,
                glow::TEXTURE_2D,
                Some(depth_texture),
                0,
            );
            gl.draw_buffers(&[glow::NONE]);
            gl.read_buffer(glow::NONE);
            tracing::error!("{:X?}", gl.check_framebuffer_status(glow::FRAMEBUFFER));

            gl.bind_framebuffer(glow::FRAMEBUFFER, None);
            framebuffer
        };

        Self {
            framebuffer,
            depth_texture,
        }
    }

    fn dispose(&mut self, gl: &glow::Context) {
        unsafe {
            gl.delete_framebuffer(self.framebuffer);
            gl.delete_texture(self.depth_texture);
        }
    }
}
// CRIME(cw): This isn't really a crime but minecraft has this exact class and I feel nasty.
struct EnableState {
    kind: u32,
    enabled: bool,
}

impl EnableState {
    fn new(gl: &glow::Context, kind: u32, enabled: bool) -> Self {
        unsafe {
            if enabled {
                gl.enable(kind);
            } else {
                gl.disable(kind);
            }
        }
        Self { kind, enabled }
    }

    fn set(&mut self, gl: &glow::Context, enabled: bool) {
        if self.enabled != enabled {
            unsafe {
                if enabled {
                    gl.enable(self.kind);
                } else {
                    gl.disable(self.kind);
                }
            }
            self.enabled = enabled;
        }
    }
}

fn compile_shaders(
    gl: &glow::Context,
    vertex_shader_source: &str,
    fragment_shader_source: &str,
) -> glow::Program {
    unsafe {
        // Compile the vertex shader
        let vertex_shader = gl
            .create_shader(glow::VERTEX_SHADER)
            .expect("Cannot create shader");
        gl.shader_source(vertex_shader, vertex_shader_source);
        gl.compile_shader(vertex_shader);

        // Check for compilation errors
        if !gl.get_shader_compile_status(vertex_shader) {
            let log = gl.get_shader_info_log(vertex_shader);
            tracing::info!("Vertex shader compilation failed: {}", log);
            // return Err(JsValue::from_str(&log));
            panic!("Vertex shader compilation failed: {}", log);
        }
        // Compile the fragment shader
        let fragment_shader = gl
            .create_shader(glow::FRAGMENT_SHADER)
            .expect("Cannot create shader");
        gl.shader_source(fragment_shader, fragment_shader_source);
        gl.compile_shader(fragment_shader);

        // Check for compilation errors
        if !gl.get_shader_compile_status(fragment_shader) {
            let log = gl.get_shader_info_log(fragment_shader);
            tracing::info!("Fragment shader compilation failed: {}", log);
            panic!("Fragment shader compilation failed: {}", log);
        }

        // Link the shaders into a program
        let program = gl.create_program().expect("Cannot create program");
        gl.attach_shader(program, vertex_shader);
        gl.attach_shader(program, fragment_shader);
        gl.link_program(program);

        // Check for linking errors
        if !gl.get_program_link_status(program) {
            let log = gl.get_program_info_log(program);
            tracing::info!("Program linking failed: {}", log);
            panic!("Program linking failed: {}", log);
        }

        gl.delete_shader(vertex_shader);
        gl.delete_shader(fragment_shader);
        program
    }
}

#[derive(Debug, Clone)]
pub struct RenderPrimitive {
    vao: glow::VertexArray,
    diffuse_texture: Texture,
    transparency_type: TransparencyType,
    index_start: u32,
    index_count: u32,
}

impl RenderPrimitive {
    fn from_gltf(gl: &glow::Context, primitive: &GLTFPrimitive) -> Self {
        unsafe {
            let vao = gl
                .create_vertex_array()
                .expect("Failed to create vertex array");
            gl.bind_vertex_array(Some(vao));

            let vertex_buffer = gl.create_buffer().expect("Failed to create buffer");
            gl.bind_buffer(glow::ARRAY_BUFFER, Some(vertex_buffer));
            gl.buffer_data_u8_slice(
                glow::ARRAY_BUFFER,
                bytemuck::cast_slice(&primitive.vertices),
                glow::STATIC_DRAW,
            );

            let index_buffer = gl.create_buffer().expect("Failed to create buffer");
            gl.bind_buffer(glow::ELEMENT_ARRAY_BUFFER, Some(index_buffer));
            gl.buffer_data_u8_slice(
                glow::ELEMENT_ARRAY_BUFFER,
                bytemuck::cast_slice(&primitive.indices),
                glow::STATIC_DRAW,
            );

            let stride = mem::size_of::<Vertex>() as i32;

            gl.enable_vertex_attrib_array(POSITION_ATTRIBUTE);
            gl.vertex_attrib_pointer_f32(
                POSITION_ATTRIBUTE,
                3,
                glow::FLOAT,
                false,
                stride,
                offset_of!(Vertex, position) as i32,
            );

            gl.enable_vertex_attrib_array(NORMAL_ATTRIBUTE);
            gl.vertex_attrib_pointer_f32(
                NORMAL_ATTRIBUTE,
                3,
                glow::FLOAT,
                false,
                stride,
                offset_of!(Vertex, normal) as i32,
            );

            gl.enable_vertex_attrib_array(UV_ATTRIBUTE);
            gl.vertex_attrib_pointer_f32(
                UV_ATTRIBUTE,
                2,
                glow::FLOAT,
                false,
                stride,
                offset_of!(Vertex, uv) as i32,
            );

            gl.bind_vertex_array(None);

            let diffuse_texture =
                if let Some(ref base_color_texture) = primitive.material.base_colour_texture {
                    Texture::new(
                        gl,
                        &base_color_texture.data,
                        base_color_texture.dimensions.x,
                        base_color_texture.dimensions.y,
                        Filtering::Nearest,
                        WrapMode::Clamp,
                    )
                } else {
                    let scaled = primitive.material.base_colour_factor * 255.0;
                    let bytes = scaled.to_array().map(|x| x as u8);
                    Texture::new(gl, &bytes, 1, 1, Filtering::Nearest, WrapMode::Clamp)
                };

            Self {
                vao,
                diffuse_texture,
                transparency_type: primitive.material.transparency_type,
                index_start: 0,
                index_count: primitive.indices.len() as u32,
            }
        }
    }
}

#[derive(Debug)]
pub struct RenderMesh {
    primitives: Vec<RenderPrimitive>,
}

impl RenderMesh {
    pub fn from_gltf(renderer: &Renderer, mesh: &crate::gltf::GLTFMesh) -> Self {
        let mut primitives = Vec::new();

        for primitive in &mesh.primitives {
            primitives.push(RenderPrimitive::from_gltf(&renderer.gl, primitive));
        }

        Self { primitives }
    }
}

#[derive(Debug)]
pub struct RenderModel {
    meshes: Vec<RenderMesh>,
}

impl RenderModel {
    pub fn from_gltf(renderer: &Renderer, gltf: &crate::gltf::GLTFModel) -> Self {
        let mut meshes = Vec::new();

        for mesh in &gltf.meshes {
            meshes.push(RenderMesh::from_gltf(renderer, mesh));
        }

        Self { meshes }
    }
}

pub fn build_render_plan(
    models: &[crate::gltf::GLTFModel],
    render_model: &[RenderModel],
    transform: Transform,
    tint: Option<glam::Vec4>,
) -> Vec<DrawCall> {
    let mut render_objects = Vec::new();

    for (idx, model) in models.iter().enumerate() {
        build_render_plan_recursive(
            &mut render_objects,
            model,
            &render_model[idx],
            model.root_node_idx,
            transform,
            tint,
        );
    }

    render_objects
}

fn build_render_plan_recursive(
    draw_calls: &mut Vec<DrawCall>,
    gltf: &crate::gltf::GLTFModel,
    render_model: &RenderModel,
    current_node: usize,
    parent_transform: Transform,
    tint: Option<glam::Vec4>,
) {
    let node = &gltf.nodes[current_node];

    let transform = parent_transform * node.current_transform;

    if let Some(mesh) = node.mesh {
        let render_mesh = &render_model.meshes[mesh];
        for primitive in &render_mesh.primitives {
            draw_calls.push(DrawCall {
                primitive: primitive.clone(),
                transform: transform.as_affine().into(),
                tint,
            });
        }
    }

    for &child in &node.children {
        build_render_plan_recursive(draw_calls, gltf, render_model, child, transform, tint);
    }
}

#[derive(Debug)]
pub struct DrawCall {
    pub primitive: RenderPrimitive,
    pub transform: glam::Mat4,
    pub tint: Option<glam::Vec4>,
}

// This is the only thing keeping us from building this crate on non-wasm32 targets
// This function just hides build errors on non-wasm32 targets so we can use rust-analyzer
fn get_gl_context(_webgl2_context: WebGl2RenderingContext) -> glow::Context {
    #[cfg(not(target_arch = "wasm32"))]
    panic!("This function should only be called on wasm32 target");

    #[cfg(target_arch = "wasm32")]
    glow::Context::from_webgl2_context(_webgl2_context)
}

#[derive(Debug)]
pub struct Camera {
    pub position: Vec3,
    pub rotation: Quat,
}

impl Default for Camera {
    fn default() -> Self {
        Self {
            position: Vec3::new(0.0, 0.0, -5.0),
            rotation: Default::default(),
        }
    }
}

impl Camera {
    pub fn view_matrix(&self) -> Mat4 {
        (Mat4::from_translation(self.position) * Mat4::from_quat(self.rotation)).inverse()
    }

    /// View matrix without any translation. Used For skybox stuff
    pub fn origin_view_matrix(&self) -> Mat4 {
        Mat4::from_quat(self.rotation).inverse()
    }
}

pub enum Filtering {
    Nearest,
    Anisotropic,
}

pub enum WrapMode {
    Clamp,
    Repeat,
}

#[derive(Debug, Clone)]
pub struct Texture {
    id: glow::Texture,
}

impl Texture {
    pub fn new(
        gl: &glow::Context,
        data: &[u8],
        width: u32,
        height: u32,
        filtering: Filtering,
        wrap: WrapMode,
    ) -> Self {
        let id = unsafe { gl.create_texture().expect("Failed to create texture") };
        unsafe {
            gl.bind_texture(glow::TEXTURE_2D, Some(id));
            gl.tex_image_2d(
                glow::TEXTURE_2D,
                0,
                glow::RGBA as i32,
                width as i32,
                height as i32,
                0,
                glow::RGBA,
                glow::UNSIGNED_BYTE,
                Some(data),
            );
            let wrap_raw = match wrap {
                WrapMode::Clamp => glow::CLAMP_TO_EDGE,
                WrapMode::Repeat => glow::REPEAT,
            } as i32;

            let min_filter;
            let max_filter;
            match filtering {
                Filtering::Nearest => {
                    min_filter = glow::NEAREST;
                    max_filter = glow::NEAREST;
                }
                Filtering::Anisotropic => {
                    min_filter = glow::LINEAR_MIPMAP_LINEAR;
                    max_filter = glow::LINEAR;
                }
            }

            gl.tex_parameter_i32(glow::TEXTURE_2D, glow::TEXTURE_WRAP_S, wrap_raw);
            gl.tex_parameter_i32(glow::TEXTURE_2D, glow::TEXTURE_WRAP_T, wrap_raw);
            gl.tex_parameter_i32(
                glow::TEXTURE_2D,
                glow::TEXTURE_MIN_FILTER,
                min_filter as i32,
            );
            gl.tex_parameter_i32(
                glow::TEXTURE_2D,
                glow::TEXTURE_MAG_FILTER,
                max_filter as i32,
            );

            if let Filtering::Anisotropic = filtering {
                gl.tex_parameter_f32(glow::TEXTURE_2D, glow::TEXTURE_MAX_ANISOTROPY, 16.0);
                gl.generate_mipmap(glow::TEXTURE_2D);
            }
        }

        Self { id }
    }
}

pub fn build_cube_draw_calls<'a>(
    vao: &CubeVao,
    blocks: impl IntoIterator<Item = (BlockPos, &'a [Texture; 6])>,
    transparency_type: TransparencyType,
    tint: Option<glam::Vec4>,
) -> Vec<DrawCall> {
    let mut draw_calls = Vec::new();

    for (pos, textures) in blocks {
        let transform = Transform::new_with_scale(pos, glam::Quat::IDENTITY, glam::Vec3::ONE);

        // One texture for each face
        for (i, texture) in textures.iter().enumerate() {
            let base_index = i * 6;
            let draw_call = DrawCall {
                primitive: RenderPrimitive {
                    vao: vao.vao,
                    diffuse_texture: (*texture).clone(),
                    transparency_type,
                    index_start: base_index as u32,
                    index_count: 6,
                },
                transform: transform.as_affine().into(),
                tint,
            };

            draw_calls.push(draw_call);
        }
    }

    draw_calls
}

pub fn compute_shadow_bounding_box(direction: Vec3, grid_size: UVec3) -> Mat4 {
    // TODO(cw): Too Fancy
    // // All 8 corners of the grid
    // let corners = [
    //     Vec3::new(0.0, 0.0, 0.0),
    //     Vec3::new(grid_size.x as f32, 0.0, 0.0),
    //     Vec3::new(0.0, grid_size.y as f32, 0.0),
    //     Vec3::new(grid_size.x as f32, grid_size.y as f32, 0.0),
    //     Vec3::new(0.0, 0.0, grid_size.z as f32),
    //     Vec3::new(grid_size.x as f32, 0.0, grid_size.z as f32),
    //     Vec3::new(0.0, grid_size.y as f32, grid_size.z as f32),
    //     Vec3::new(grid_size.x as f32, grid_size.y as f32, grid_size.z as f32),
    // ];

    // // Project those corners in the direction of the light
    // let zero_view_matrix = Mat4::look_at_rh(-direction, Vec3::ZERO, Vec3::Y);

    // let mut min = Vec3::INFINITY;
    // let mut max = Vec3::NEG_INFINITY;

    // for corner in corners {
    //     let projected = zero_view_matrix.transform_point3(corner);

    //     min = min.min(projected);
    //     max = max.max(projected);
    // }

    // let center = (min + max) / 2.0;
    // let size = max - min;

    let center = grid_size.as_vec3() * 0.5;
    let size = Vec3::splat(grid_size.as_vec3().max_element() * 1.5);

    tracing::info!("Center: {:?}, Size: {:?}", center, size);

    let projection_matrix = Mat4::orthographic_rh_gl(
        -size.x / 2.0,
        size.x / 2.0,
        -size.y / 2.0,
        size.y / 2.0,
        -size.z / 2.0,
        size.z / 2.0,
    );

    let view_matrix = Mat4::look_at_rh(center - direction, center, Vec3::Y);

    projection_matrix * view_matrix
}<|MERGE_RESOLUTION|>--- conflicted
+++ resolved
@@ -15,11 +15,7 @@
     std::{mem, slice},
 };
 
-<<<<<<< HEAD
-use bytemuck::offset_of;
-=======
 use bytemuck::{offset_of, Pod, Zeroable};
->>>>>>> 3e8d1d99
 use glam::{Mat4, UVec2, UVec3, Vec3};
 use glow::HasContext;
 use wasm_bindgen::{JsCast, JsValue};
