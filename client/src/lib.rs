use {
    crate::{
        assets::Assets, camera::FlyCamera, gltf::GLTFModel, socket::ConnectionState,
        transform::Transform,
    },
    anyhow::Result,
    blocks::BlockTypeID,
    dolly::prelude::YawPitch,
    entities::{Anchor, EntityState, PlayerId},
    glam::{EulerRot, Quat, Vec2, Vec3},
    image::GenericImageView,
    net_types::ServerPacket,
    std::{
        cell::RefCell,
        collections::{HashMap, HashSet},
        rc::Rc,
        slice,
        time::Duration,
    },
    web_sys::{MouseEvent, WebSocket},
};

// Re-exports
pub use blocks::BlockPos;

use blocks::BlockType;
use game_state::GameState;
use glam::{UVec2, UVec3};
use nanorand::Rng;
use net_types::ClientPacket;
use net_types::ClientShouldSwitchMode;
use render::DebugLine;
use render::{Renderer, Texture};
use socket::IncomingMessages;
use wasm_bindgen::prelude::*;
use wasm_bindgen::JsCast;

// Import the necessary web_sys features
use web_sys::{HtmlCanvasElement, KeyboardEvent};

mod assets;
mod camera;
mod context;
mod game_state;
mod gltf;
mod packet_handlers;
mod render;
mod socket;
mod transform;

const START_IN_EDIT_MODE: bool = false;

struct LoadedGLTF {
    gltf: gltf::GLTFModel,
    render_model: render::RenderModel,
}

#[wasm_bindgen]
pub struct Engine {
    context: context::Context,
    renderer: render::Renderer,

    elapsed_time: Duration,
    delta_time: Duration,

    ws: WebSocket,
    connection_state: Rc<RefCell<ConnectionState>>,
    incoming_messages: IncomingMessages,
    last_seen_sequence_number: u64,

    controls: Controls,
    player_model: LoadedGLTF,

    cube_mesh_data: render::CubeVao,
    // Textures by block type ID
    block_textures: HashMap<BlockTypeID, [render::Texture; 6]>,

    // Entity models by path
    entity_models: HashMap<String, LoadedGLTF>,

    debug_lines: Vec<render::DebugLine>,

    assets: assets::Assets,
    state: GameState,
}

#[wasm_bindgen]
impl Engine {
    pub fn new() -> Result<Self, JsValue> {
        tracing_wasm::set_as_global_default();
        console_error_panic_hook::set_once();

        // Get the window, etc.
        let window = web_sys::window().ok_or("Could not access window")?;
        let document = window.document().ok_or("Could not access document")?;

        // Access the canvas element
        let canvas = document
            .get_element_by_id("canvas")
            .ok_or("Canvas element not found")?;
        let canvas: HtmlCanvasElement = canvas.dyn_into::<HtmlCanvasElement>()?;

        let renderer = render::Renderer::new(canvas.clone())?;

        let connection_state = Rc::new(RefCell::new(ConnectionState::Connecting));
        let incoming_messages = IncomingMessages::default();
        let ws = socket::connect_to_server(
            "ws://127.0.0.1:8889",
            connection_state.clone(),
            incoming_messages.clone(),
        )
        .map_err(|e| format!("Failed to connect to server: {e}"))?;

        let player_model = {
            let gltf = gltf::load(include_bytes!("../../assets/NewModel_Anchors_Armor.gltf"))
                .map_err(|e| format!("Error loading GLTF: {e:#?}"))?;
            let render_model = render::RenderModel::from_gltf(&renderer, &gltf);
            LoadedGLTF { gltf, render_model }
        };

        Ok(Self {
            context: context::Context::new(canvas),
            cube_mesh_data: renderer.create_cube_vao(),
            block_textures: Default::default(),
            entity_models: Default::default(),

            renderer,
            delta_time: Duration::ZERO,
            elapsed_time: Duration::ZERO,

            ws,
            connection_state,
            incoming_messages,
            last_seen_sequence_number: 0,

            controls: Default::default(),
            player_model,

            debug_lines: Vec::new(),

            assets: Assets::new(),
            state: Default::default(),
        })
    }

    pub fn key_down(&mut self, event: KeyboardEvent) {
        self.controls
            .keyboard_inputs
            .insert(event.code().as_str().to_string());
        self.controls
            .keyboard_pressed
            .insert(event.code().as_str().to_string());
    }

    pub fn key_up(&mut self, event: KeyboardEvent) {
        self.controls.keyboard_inputs.remove(event.code().as_str());
    }

    pub fn mouse_move(&mut self, event: MouseEvent) {
        self.controls.mouse_movement = (
            self.controls.mouse_movement.0 + event.movement_x(),
            self.controls.mouse_movement.1 + event.movement_y(),
        );
    }

    pub fn mouse_up(&mut self, event: MouseEvent) {
        match event.button() {
            0 => self.controls.mouse_left = false,
            2 => self.controls.mouse_right = false,
            _ => {}
        }
    }

    pub fn mouse_down(&mut self, event: MouseEvent) {
        match event.button() {
            0 => self.controls.mouse_left = true,
            2 => self.controls.mouse_right = true,
            _ => {}
        }
    }

    pub fn resize(&mut self, width: u32, height: u32) {
        self.renderer.resize(UVec2::new(width, height));
    }

    pub fn tick(&mut self, time: f64) {
        let current_time = Duration::from_secs_f64(time / 1000.0);
        self.delta_time = current_time - self.elapsed_time;
        self.elapsed_time = current_time;

        // Receive packets
        if *self.connection_state.borrow() == ConnectionState::Connected {
            loop {
                let mut mode_switch: Option<ClientShouldSwitchMode> = None;

                // Incoming messages are stored by their sequence number
                let Some(packet) = self
                    .incoming_messages
                    .borrow_mut()
                    .remove(&self.last_seen_sequence_number)
                else {
                    break;
                };

                // Increment our sequence number
                self.last_seen_sequence_number += 1;

                match &mut self.state {
                    GameState::Loading => match packet {
                        ServerPacket::Init(net_types::Init {
                            blocks,
                            block_registry,
                            entities,
                            entity_type_registry,
                            client_player,
                        }) => {
                            tracing::info!("Init received:");
                            tracing::info!("Loaded level of size {:?}", blocks.size());
                            tracing::info!("Block registry: {:#?}", block_registry);

                            // Start fetching assets
                            self.assets.load_block_textures(&block_registry);
                            self.assets.load_entity_models(entities.values());

                            // Tell the React frontend
                            if let Some(on_init) = self.context.on_init_callback.take() {
                                let block_registry =
                                    serde_wasm_bindgen::to_value(&block_registry).unwrap();
                                let entity_type_registry =
                                    serde_wasm_bindgen::to_value(&entity_type_registry).unwrap();
                                on_init
                                    .call2(&JsValue::NULL, &block_registry, &entity_type_registry)
                                    .expect("Unable to call on_init!");
                            }
                            let camera = FlyCamera::new([0.0, 10.0, 0.0].into(), -135.0, -45.0);

                            if START_IN_EDIT_MODE {
                                self.state = GameState::Editing {
                                    blocks,
                                    block_registry,
                                    entities,
                                    entity_type_registry,
                                    camera,
                                    target_raycast: None,
                                    selected_block_id: None,
                                    preview_entity: None,
                                };

                                // When we've connected, tell the server we want to switch to edit mode.
                                self.send_packet(net_types::ClientPacket::Edit);
                            } else {
                                self.state = GameState::Playing {
                                    blocks,
                                    block_registry,
                                    entities,
                                    _entity_type_registry: entity_type_registry,
                                    camera,
                                    client_player,
                                    players: Default::default(),
                                };

                                // When we've connected, tell the server we want to switch to play mode
                                self.send_packet(net_types::ClientPacket::Start);
                            }
                        }
                        ServerPacket::ClientShouldSwitchMode(new_mode) => {
                            tracing::debug!("LOADING: Server wants us to switch modes");
                            mode_switch = Some(new_mode)
                        }
                        p => {
                            tracing::error!("Received unexpected packet: {:#?}", p);
                        }
                    },
                    GameState::Playing {
                        players,
                        entities,
                        blocks,
                        ..
                    } => match packet {
                        ServerPacket::SetBlock(set_block) => {
                            packet_handlers::handle_set_block(blocks, set_block)
                                .expect("Failed to set block");
                        }
                        ServerPacket::AddPlayer(add_player) => {
                            packet_handlers::handle_add_player(
                                players,
                                &self.player_model.gltf,
                                add_player,
                            )
                            .expect("Failed to add player");
                        }
                        ServerPacket::UpdatePlayer(update_position) => {
                            packet_handlers::handle_update_position(players, update_position);
                        }
                        ServerPacket::RemovePlayer(remove_player) => {
                            packet_handlers::handle_remove_player(players, remove_player)
                                .expect("Failed to remove player");
                        }
                        ServerPacket::AddEntity(add_entity) => {
                            packet_handlers::handle_add_entity(entities, add_entity);
                        }
                        ServerPacket::UpdateEntity(update_entity) => {
                            if let Err(e) =
                                packet_handlers::handle_update_entity(entities, update_entity)
                            {
                                tracing::error!("Error when handling UpdateEntity: {e:#}");
                            }
                        }
                        ServerPacket::RemoveEntity(remove_entity) => {
                            packet_handlers::handle_remove_entity(entities, remove_entity);
                        }
                        ServerPacket::ClientShouldSwitchMode(new_mode) => {
                            tracing::debug!("PLAYING: Server wants us to switch modes");
                            mode_switch = Some(new_mode)
                        }
                        ServerPacket::SetDebugLines(server_debug_lines) => {
                            // ally-oop
                            self.debug_lines = server_debug_lines
                                .into_iter()
                                .map(DebugLine::from)
                                .collect();
                        }
                        p => {
                            tracing::error!("Received unexpected packet: {:#?}", p);
                        }
                    },
                    GameState::Editing { .. } => match packet {
                        ServerPacket::ClientShouldSwitchMode(new_mode) => {
                            tracing::debug!("EDITING: Server wants us to switch modes");
                            mode_switch = Some(new_mode)
                        }
                        ServerPacket::SetDebugLines(server_debug_lines) => {
                            // ally-oop
                            self.debug_lines = server_debug_lines
                                .into_iter()
                                .map(DebugLine::from)
                                .collect();
                        }
                        p => {
                            tracing::error!("Received unexpected packet: {:#?}", p);
                        }
                    },
                }

                // If the server wanted us to switch modes, let's do that now.
                if let Some(mode_switch) = mode_switch {
                    self.state.switch_mode(mode_switch);
                }
            }
        }

        self.load_block_textures();

        // Check for errors
        match &*self.connection_state.borrow() {
            ConnectionState::Error(e) => {
                panic!("Error in websocket connection: {e:#}");
            }
            _ => {}
        }

        // Send packets
        match &mut self.state {
            GameState::Playing {
                players,
                client_player,
                camera,
                ..
            } => {
                let delta_yaw = -self.controls.mouse_movement.0 as f32 * MOUSE_SENSITIVITY_X;
                let delta_pitch = -self.controls.mouse_movement.1 as f32 * MOUSE_SENSITIVITY_Y;

                // Player camera
                self.controls.yaw =
                    (self.controls.yaw + delta_yaw).rem_euclid(std::f32::consts::TAU);
                self.controls.pitch = (self.controls.pitch + delta_pitch)
                    .clamp(-std::f32::consts::FRAC_PI_2, std::f32::consts::FRAC_PI_2);

                let player_position = players
                    .get(client_player)
                    .map(|p| p.position)
                    .unwrap_or_default();
                let rotation = glam::Quat::from_euler(
                    EulerRot::YXZ,
                    self.controls.yaw,
                    self.controls.pitch,
                    0.,
                );

                let look_dir = rotation * -glam::Vec3::Z;
                let position = player_position - (look_dir * CAMERA_DISTANCE)
                    + (glam::Vec3::Y * CAMERA_HEIGHT);

                self.renderer.camera.position = position;
                self.renderer.camera.rotation = rotation;

                // Keep editor camera in sync with player camera
                camera.set_position_and_rotation(position, YawPitch::new().rotation_quat(rotation));
                camera.update(self.delta_time.as_secs_f32());

                // Player input
                let mut move_dir = Vec2::ZERO;
                if self.controls.keyboard_inputs.contains("KeyW") {
                    move_dir.y += 1.0;
                }
                if self.controls.keyboard_inputs.contains("KeyS") {
                    move_dir.y -= 1.0;
                }
                if self.controls.keyboard_inputs.contains("KeyA") {
                    move_dir.x -= 1.0;
                }
                if self.controls.keyboard_inputs.contains("KeyD") {
                    move_dir.x += 1.0;
                }
                move_dir = move_dir.normalize_or_zero();
                let controls = net_types::Controls {
                    move_direction: move_dir.normalize_or_zero(),
                    jump: self.controls.keyboard_pressed.contains("Space"),
                    fire: self.controls.keyboard_pressed.contains("KeyE"),
                    camera_yaw: self.controls.yaw,
                };
                self.send_packet(net_types::ClientPacket::Controls(controls));
            }
            GameState::Editing {
                camera,
                blocks,
                target_raycast,
                selected_block_id,
                preview_entity,
                ..
            } => {
                // Camera input
                let key_state = |code| -> f32 {
                    self.controls
                        .keyboard_inputs
                        .contains(code)
                        .then(|| 1.0)
                        .unwrap_or(0.0)
                };

                let delta_yaw = -self.controls.mouse_movement.0 as f32 * MOUSE_SENSITIVITY_X;
                let delta_pitch = -self.controls.mouse_movement.1 as f32 * MOUSE_SENSITIVITY_Y;

                // Collect camera movement
                camera.movement_forward = key_state("KeyW");
                camera.movement_backward = key_state("KeyS");
                camera.movement_left = key_state("KeyA");
                camera.movement_right = key_state("KeyD");
                camera.movement_up = key_state("Space");
                camera.movement_down = key_state("ShiftLeft");
                camera.boost = key_state("CtrlLeft");
                camera.rotate(delta_yaw.to_degrees(), delta_pitch.to_degrees());

                // Update camera
                camera.update(self.delta_time.as_secs_f32());
                let (position, rotation) = camera.position_and_rotation();
                self.renderer.camera.position = position;
                self.renderer.camera.rotation = rotation;

                // Block Selection
                let inv_view_matrix = self.renderer.camera.view_matrix().inverse();
                let ray_dir = inv_view_matrix.transform_vector3(-Vec3::Z).normalize();

                *target_raycast = blocks.raycast(position, ray_dir);

                if let Some(preview_entity) = preview_entity {
                    let Some(position) = target_raycast.as_ref().and_then(|raycast| {
                        raycast
                            .position
                            .add_signed(raycast.entrance_face_normal.as_ivec3())
                    }) else {
                        return;
                    };

                    preview_entity.state.position = glam::Vec3::from(position).into();
                }

                if self.controls.mouse_left {
                    if selected_block_id.is_some() {
                        tracing::debug!("Placing block at {target_raycast:?}");
                        self.place_block();
                    } else if preview_entity.is_some() {
                        tracing::debug!("Placing entity at {target_raycast:?}");
                        self.place_entity();
                    }
                }

                // Send empty player input
                let controls = net_types::Controls {
                    move_direction: Vec2::ZERO,
                    jump: false,
                    fire: false,
                    camera_yaw: 0.0,
                };
                self.send_packet(net_types::ClientPacket::Controls(controls));
            }
            _ => {}
        }

        self.controls.keyboard_pressed.clear();
        self.controls.mouse_movement = (0, 0);
        self.controls.mouse_left = false;
        self.controls.mouse_right = false;

        self.debug_lines.push(render::DebugLine::new(
            Vec3::new(0.0, 3.0, 0.0),
            Vec3::new(0.0, 3.0, 10.0),
        ));

        if let GameState::Playing { players, .. } = &mut self.state {
            for player in players.values_mut() {
                gltf::animate_model(&mut player.model, self.delta_time);
            }
        }

        self.render();
    }

    fn send_packet(&mut self, packet: ClientPacket) {
        let message = bincode::serialize(&packet).unwrap();
        self.ws
            .send_with_u8_array(&message)
            .expect("Failed to send controls");
    }

    fn place_block(&mut self) {
        // Ensure we're in the editing state and we have a selected block ID
        let GameState::Editing {
            ref mut blocks,
            target_raycast: Some(ref target_raycast),
            selected_block_id: Some(block_id),
            ..
        } = self.state
        else {
            return;
        };

        let is_deleting = block_id == 0;
        let position = match is_deleting {
            // When deleting a block, we place it at the position of the raycast.
            true => target_raycast.position,
            false => {
                // When we place a block, we place it at the position of the raycast, but offset by
                // the entrance face normal, as we're placing it "on" the face the ray entered.
                let Some(position) = target_raycast
                    .position
                    .add_signed(target_raycast.entrance_face_normal.as_ivec3())
                else {
                    return;
                };

                position
            }
        };

        let set_block = net_types::SetBlock { position, block_id };

        tracing::debug!("Setting block at {position:?} to {block_id}");

        // cheeky: We pretend we received a `set_block` packet
        packet_handlers::handle_set_block(blocks, set_block).expect("place block");

        self.send_packet(ClientPacket::SetBlock(set_block));
    }

    fn place_entity(&mut self) {
        // Ensure we're in the editing state and we have a selected block ID
        let GameState::Editing {
            entities,
            preview_entity,
            ..
        } = &mut self.state
        else {
            return;
        };

        // First, get the preview_entity entity
        let Some(placed_entity) = preview_entity.take() else {
            tracing::warn!("Attempted to place entity but there is no preview_entity entity");
            return;
        };

        // IMPORTANT: We have to replace the preview_entity entity with one that has a new ID
        let next_entity_id = nanorand::tls_rng().generate::<u64>().to_string();
        let mut new_preview_entity = placed_entity.clone();
        new_preview_entity.id = next_entity_id;
        *preview_entity = Some(new_preview_entity);

        // Great. Now, add the placed entity to the world
        let entity_id = placed_entity.id.clone();
        entities.insert(entity_id.clone(), placed_entity.clone());

        // Finally, tell the server that we done added an entity
        let add_entity = net_types::AddEntity {
            entity_id,
            entity_data: placed_entity,
        };

        self.send_packet(ClientPacket::AddEntity(add_entity));
    }

    fn load_block_textures(&mut self) {
        let block_registry = match &self.state {
            GameState::Loading => return,
            GameState::Playing { block_registry, .. }
            | GameState::Editing { block_registry, .. } => block_registry,
        };

        let block_textures = &mut self.block_textures;

        for (block_type_id, block_type) in block_registry.iter().enumerate() {
            let block_type_id = block_type_id as BlockTypeID + 1;
            load_textures_for_block(
                block_type,
                block_type_id,
                &self.assets,
                &mut self.renderer,
                block_textures,
            );
        }
    }

    fn render(&mut self) {
        let mut draw_calls = Vec::new();
        self.load_entity_models();

        let players = match &self.state {
            GameState::Playing { players, .. } => players,
            _ => &HashMap::new(),
        };

        // Gather blocks and entities
        match &self.state {
            GameState::Playing {
                blocks, entities, ..
            }
            | GameState::Editing {
                blocks, entities, ..
            } => {
                // Collect blocks
                let block_to_remove = match self.state {
                    GameState::Editing {
                        target_raycast: Some(ref raycast),
                        selected_block_id: Some(0),
                        ..
                    } => Some(raycast.position),
                    _ => None,
                };

                let blocks_to_render =
                    blocks.iter_non_empty().filter_map(|(pos, block_type_id)| {
                        if let Some(ref block_to_remove) = block_to_remove {
                            if *block_to_remove == pos {
                                return None;
                            }
                        }

                        let textures = self.block_textures.get(&block_type_id)?;

                        Some((pos, textures))
                    });

                draw_calls.extend(
                    render::build_cube_draw_calls(
                        &self.cube_mesh_data,
                        blocks_to_render,
                        gltf::TransparencyType::Opaque,
                        None,
                    )
                    .into_iter(),
                );

                if let Some(block_to_remove) = block_to_remove {
                    let block_type_id = blocks.get(block_to_remove).copied().unwrap();
                    if block_type_id != 0 {
                        if let Some(textures) = self.block_textures.get(&block_type_id) {
                            let blocks = [(block_to_remove, textures)];
                            draw_calls.extend(
                                render::build_cube_draw_calls(
                                    &self.cube_mesh_data,
                                    blocks,
                                    gltf::TransparencyType::Blend,
                                    Some([1.0, 0.0, 0., 0.5].into()),
                                )
                                .into_iter(),
                            );
                        }
                    }
                }

                for entity in entities.values() {
                    let Some(model) = self.entity_models.get(&entity.model_path) else {
                        continue;
                    };

                    draw_calls.extend(render::build_render_plan(
                        slice::from_ref(&model.gltf),
                        slice::from_ref(&model.render_model),
                        get_entity_transform(players, &entity.state),
                        None,
                    ));
                }
            }
            _ => {}
        };

        // Gather state-specific extras
        match &self.state {
            // Players
            GameState::Playing { players, .. } => {
                // HACK: The player model is rotated 90 degrees, also
                // it rotates the wrong way? I'm just fixing it here but someone
                // should figure out why it is like this.
                for player in players.values() {
                    draw_calls.extend(render::build_render_plan(
                        slice::from_ref(&player.model),
                        slice::from_ref(&self.player_model.render_model),
                        player_transform(player),
                        None,
                    ));
                }
            }
            // Ghost block
            GameState::Editing {
                target_raycast: Some(raycast),
                selected_block_id: Some(block_id),
                ..
            } if *block_id != 0 => {
                if let Some(textures) = self.block_textures.get(block_id) {
                    if let Some(block_position) = raycast
                        .position
                        .add_signed(raycast.entrance_face_normal.as_ivec3())
                    {
                        let blocks = [(block_position, textures)];

                        draw_calls.extend(
                            render::build_cube_draw_calls(
                                &self.cube_mesh_data,
                                blocks.into_iter(),
                                gltf::TransparencyType::Blend,
                                Some([0., 1.0, 0., 0.5].into()),
                            )
                            .into_iter(),
                        );
                    }
                }
            }
            // Ghost entity
            GameState::Editing {
                preview_entity: Some(preview_entity),
                ..
            } => {
                if let Some(model) = self.entity_models.get(&preview_entity.model_path) {
                    draw_calls.extend(render::build_render_plan(
                        slice::from_ref(&model.gltf),
                        slice::from_ref(&model.render_model),
                        get_entity_transform(&HashMap::new(), &preview_entity.state),
                        Some([0.0, 0.5, 1.0, 0.5].into()),
                    ));
                }
            }
            _ => (),
        }

        let block_grid = self.state.block_grid();
        let block_grid_size = block_grid.map_or(UVec3::ZERO, |grid| grid.size().into());

        let light = render::Light {
            position: Vec3::new(5.0, 2.0, 5.0),
            color: Vec3::new(1.0, 1.0, 1.0),
            distance: 5.0,
            ..Default::default()
        };

        self.renderer
<<<<<<< HEAD
            .render(&draw_calls, &self.debug_lines, block_grid_size);
=======
            .render(&draw_calls, &self.debug_lines, &[light], block_grid_size);

        self.debug_lines.clear();
>>>>>>> 3e8d1d99
    }

    fn load_entity_models(&mut self) {
        let entities = match &self.state {
            GameState::Editing { entities, .. } | GameState::Playing { entities, .. } => entities,
            _ => return,
        };

        for model_name in entities.values().map(|e| &e.model_path) {
            // If we've already loaded this model, continue
            if self.entity_models.contains_key(model_name) {
                continue;
            }

            // If we don't have the data yet, continue
            let Some(data) = self.assets.get_or_load(model_name) else {
                continue;
            };

            // Load the glTF
            let loaded = {
                let gltf =
                    gltf::load(&data).unwrap_or_else(|e| panic!("Error loading GLTF: {e:#?}"));
                let render_model = render::RenderModel::from_gltf(&self.renderer, &gltf);
                LoadedGLTF { gltf, render_model }
            };

            // Stash it in our map
            self.entity_models.insert(model_name.into(), loaded);
        }
    }
}

fn load_textures_for_block(
    block_type: &BlockType,
    block_type_id: BlockTypeID,
    assets: &Assets,
    renderer: &mut Renderer,
    block_textures: &mut HashMap<BlockTypeID, [Texture; 6]>,
) {
    // If you're loaded already, whatever, trevor.
    if block_textures.contains_key(&block_type_id) {
        return;
    };

    // Collect all the texture data
    let Some(north) = assets.get(&block_type.north_texture) else {
        return;
    };

    let Some(south) = assets.get(&block_type.south_texture) else {
        return;
    };

    let Some(east) = assets.get(&block_type.east_texture) else {
        return;
    };

    let Some(west) = assets.get(&block_type.west_texture) else {
        return;
    };

    let Some(top) = assets.get(&block_type.top_texture) else {
        return;
    };

    let Some(bottom) = assets.get(&block_type.bottom_texture) else {
        return;
    };

    let textures = [north, south, east, west, top, bottom].map(|image_data| {
        load_texture_from_image(renderer, &image_data).expect("Failed to load texture")
    });

    block_textures.insert(block_type_id, textures);
}

fn load_texture_from_image(renderer: &mut Renderer, image_data: &[u8]) -> anyhow::Result<Texture> {
    let image = image::load_from_memory(image_data)?;
    let (width, height) = image.dimensions();
    let image = image.into_rgba8();
    let data = image.as_raw();

    Ok(renderer.create_texture_from_image(data, width, height))
}

fn get_entity_transform(
    players: &HashMap<PlayerId, Player>,
    EntityState {
        position,
        rotation,
        anchor,
        ..
    }: &EntityState,
) -> Transform {
    if let Some(Anchor {
        player_id,
        parent_anchor,
    }) = anchor
    {
        if let Some(player) = players.get(player_id) {
            // Recursively search for the anchor node and build its transform along the way
            // Side note(ll): This is a cute function!
            fn build_transform(
                model: &GLTFModel,
                node: usize,
                find_node: &String,
                parent_transform: Transform,
            ) -> Option<Transform> {
                let node = &model.nodes[node];
                if node.name.as_ref() == Some(find_node) {
                    return Some(parent_transform * node.current_transform);
                } else {
                    for child in &node.children {
                        if let Some(transform) = build_transform(
                            model,
                            *child,
                            find_node,
                            parent_transform * node.current_transform,
                        ) {
                            return Some(transform);
                        }
                    }
                }
                None
            }

            if let Some(node_transform) = build_transform(
                &player.model,
                player.model.root_node_idx,
                parent_anchor,
                player_transform(player),
            ) {
                let transform = node_transform * Transform::new(*position, *rotation);
                return transform;
            } else {
                tracing::warn!("couldn't find anchor node {parent_anchor}");
            }
        } else {
            tracing::warn!("Entity is anchored to non-existent player");
        };
    }

    // No valid, return absolute position and rotation
    Transform::new(*position, *rotation)
}

fn player_transform(player: &Player) -> Transform {
    const PLAYER_BASE_ANGLE: f32 = std::f32::consts::FRAC_PI_2;
    Transform::new_with_scale(
        player.position,
        Quat::from_rotation_y(-player.facing_angle - PLAYER_BASE_ANGLE),
        glam::Vec3::splat(0.5),
    )
}

#[derive(Clone, Default)]
struct Controls {
    keyboard_inputs: HashSet<String>,
    keyboard_pressed: HashSet<String>,
    mouse_movement: (i32, i32),
    mouse_left: bool,
    mouse_right: bool,

    // Yaw and pitch, radians
    yaw: f32,
    pitch: f32,
}

#[derive(Clone, Debug, Default)]
struct Player {
    position: Vec3,
    facing_angle: f32, // radians
    model: GLTFModel,
}

const MOUSE_SENSITIVITY_X: f32 = 0.005;
const MOUSE_SENSITIVITY_Y: f32 = 0.005;

const CAMERA_DISTANCE: f32 = 8.0;
const CAMERA_HEIGHT: f32 = 2.0;<|MERGE_RESOLUTION|>--- conflicted
+++ resolved
@@ -773,13 +773,9 @@
         };
 
         self.renderer
-<<<<<<< HEAD
-            .render(&draw_calls, &self.debug_lines, block_grid_size);
-=======
             .render(&draw_calls, &self.debug_lines, &[light], block_grid_size);
 
         self.debug_lines.clear();
->>>>>>> 3e8d1d99
     }
 
     fn load_entity_models(&mut self) {
