--- conflicted
+++ resolved
@@ -33,15 +33,9 @@
         }
     }
 
-<<<<<<< HEAD
-    pub fn load_entity_models(&mut self, entities: &[EntityData]) {
-        for model_name in entities.iter().map(|e| &e.model_path).unique() {
-            self.get_or_load(model_name);
-=======
     pub fn load_entity_models<'a>(&mut self, entities: impl Iterator<Item = &'a EntityData>) {
         for model_name in entities.map(|e| &e.model_path).unique() {
             self.get(model_name);
->>>>>>> c7bc7115
         }
     }
 
